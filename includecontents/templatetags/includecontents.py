--- conflicted
+++ resolved
@@ -1,18 +1,12 @@
 import logging
 import re
 from collections import abc
-<<<<<<< HEAD
 from contextlib import contextmanager
+from typing import TYPE_CHECKING, Any, Dict, Iterable, NoReturn, Optional, cast
 
 from django import template
-from django.template import TemplateSyntaxError, TemplateDoesNotExist, Variable
-=======
-from typing import TYPE_CHECKING, Any, Dict, Iterable, NoReturn, Optional, cast
-
-from django import template
-from django.conf import settings
-from django.template import TemplateDoesNotExist, TemplateSyntaxError
->>>>>>> c6677cc8
+from django.contrib.gis.measure import D
+from django.template import TemplateDoesNotExist, TemplateSyntaxError, Variable
 from django.template.base import FilterExpression, Node, NodeList, Parser, TokenType
 from django.template.context import Context
 from django.template.defaulttags import TemplateIfParser
@@ -26,20 +20,17 @@
 except ImportError:
     difflib = None
 
+from includecontents.django.attrs import Attrs as DjangoAttrs
 from includecontents.django.base import Template
-from includecontents.django.attrs import Attrs as DjangoAttrs
 from includecontents.shared.typed_props import (
     coerce_value,
     get_props_class,
     list_registered_components,
 )
-<<<<<<< HEAD
 from includecontents.shared.validation import validate_props
 
 logger = logging.getLogger(__name__)
-=======
 from includecontents.shared.props import PropDefinition
->>>>>>> c6677cc8
 
 register = template.Library()
 
@@ -370,7 +361,6 @@
         include_node.isolated_context = False
         self.isolated_context = isolated_context
 
-<<<<<<< HEAD
     def render(self, context):
         if self.isolated_context:
             # If we have a RequestContext with processor data, grab it before creating new context
@@ -381,6 +371,7 @@
                 processor_data = context.dicts[processors_index].copy()
             elif hasattr(context, "_processor_data"):
                 # If this is a nested component, get processor data from the parent context
+                context = cast("ContextWithProcessors", context)
                 processor_data = context._processor_data.copy()
             elif request := context.get("request"):
                 # No processor data found, but we have a request - manually run processors
@@ -401,54 +392,6 @@
                     context_processors = template_settings.get("OPTIONS", {}).get(
                         "context_processors", []
                     )
-=======
-    def render(self, context: Context) -> str:
-        component_props: Optional[Dict[str, "PropDefinition"]] = None
-        prop_values: Dict[str, Any] = {}
-        attrs_obj: Optional["Attrs"] = None
-
-        if self.is_component:
-            try:
-                template = self.get_component_template(context)
-            except TemplateDoesNotExist as e:
-                self._raise_enhanced_template_error(e)
-            component_props = self.get_component_props(template)
-            prop_values, attrs_obj = self._resolve_component_bindings(
-                context, component_props
-            )
-
-        new_context = context.new() if self.isolated_context else context
-
-        processor_data: Dict[str, Any] = {}
-        component_scope: Optional[Dict[str, Any]] = None
-
-        inherit_parent_values = False
-        if self.is_component and self.isolated_context:
-            processor_data = self._collect_processor_data(context)
-            parent_vars = context.flatten()
-            scope_values = (
-                {**processor_data, **prop_values} if processor_data else prop_values
-            )
-            inherit_parent_values = bool(processor_data.get("request"))
-            component_scope = ComponentContext.create_isolated(
-                parent_vars,
-                scope_values,
-                inherit_parent=inherit_parent_values,
-            )
-
-        with new_context.push():
-            if self.is_component:
-                if component_scope is not None:
-                    new_context.update(component_scope)
-                    if processor_data:
-                        new_context = cast("ContextWithProcessors", new_context)
-                        new_context._processor_data = processor_data
-                else:
-                    new_context.update(prop_values)
-
-                if attrs_obj is not None:
-                    new_context["attrs"] = attrs_obj
->>>>>>> c6677cc8
 
                     # Run each processor
                     for processor_path in context_processors:
@@ -526,7 +469,6 @@
                 rendered = rendered.strip()
         return rendered
 
-<<<<<<< HEAD
     @contextmanager
     def set_component_attrs(self, context: Context, new_context: Context):
         """
@@ -604,136 +546,12 @@
             attrs = {}
             for key, value in self.all_attrs():
                 attrs[key] = value.resolve(context)
-=======
-    def _render_include(self, render_context: Context) -> str:
-        if not self.is_component:
-            return self.include_node.render(render_context)
-        extra_context = self.include_node.extra_context
-        self.include_node.extra_context = {}
-        try:
-            return self.include_node.render(render_context)
-        except TemplateDoesNotExist as e:
-            # Enhance error message for component templates
-            self._raise_enhanced_template_error(e)
-        finally:
-            self.include_node.extra_context = extra_context
-
-    def _collect_processor_data(self, context: Context) -> Dict[str, Any]:
-        processor_data: Dict[str, Any] = {}
-        processors_index = getattr(context, "_processors_index", None)
-        if processors_index is not None and hasattr(context, "dicts"):
-            processor_data = context.dicts[processors_index].copy()
-        elif hasattr(context, "_processor_data"):
-            processor_data = cast(
-                "ContextWithProcessors", context
-            )._processor_data.copy()
-
-        request = context.get("request")
-        if request is None:
-            request = getattr(context, "request", None)
-        should_run_processors = not processor_data
-
-        if request is not None:
-            processor_data.setdefault("request", request)
-
-        manual_csrf = None
-        if hasattr(context, "dicts"):
-            for mapping in reversed(context.dicts):
-                if "csrf_token" in mapping:
-                    manual_csrf = mapping["csrf_token"]
-                    break
-
-        if manual_csrf is not None:
-            processor_data["csrf_token"] = manual_csrf
-            if request is not None and isinstance(manual_csrf, str):
-                if hasattr(request, "META"):
-                    request.META["CSRF_COOKIE"] = manual_csrf
-                if hasattr(request, "COOKIES"):
-                    request.COOKIES[settings.CSRF_COOKIE_NAME] = manual_csrf
-        if should_run_processors and request is not None:
-            engine = getattr(getattr(context, "template", None), "engine", None)
-            processors = getattr(engine, "template_context_processors", None)
-            if processors:
-                for processor in processors:
-                    if (
-                        manual_csrf is not None
-                        and getattr(processor, "__name__", "") == "csrf"
-                        and getattr(processor, "__module__", "").endswith(
-                            "context_processors"
-                        )
-                    ):
-                        continue
-                    try:
-                        processor_data.update(processor(request))
-                    except Exception:  # pragma: no cover - defensive
-                        continue
-
-        if processor_data and not hasattr(context, "_processor_data"):
-            context = cast("ContextWithProcessors", context)
-            context._processor_data = processor_data.copy()
-
-        csrf_token = context.get("csrf_token")
-        if csrf_token is not None:
-            processor_data.setdefault("csrf_token", csrf_token)
-
-        return processor_data
-
-    def _resolve_component_bindings(
-        self,
-        context: Context,
-        component_props: Optional[Dict[str, "PropDefinition"]],
-    ) -> tuple[Dict[str, Any], Optional["Attrs"]]:
-        attrs_sequence = list(self.all_attrs())
-        spread_attrs = self._resolve_spread(context, attrs_sequence)
-
-        if component_props is None:
-            prop_values: Dict[str, Any] = {}
-            for key, value_expr in attrs_sequence:
-                if key == "...":
-                    continue
-                if "." in key or ":" in key:
-                    raise TemplateSyntaxError(
-                        f"Advanced attribute {key!r} only allowed if component template"
-                        " defines props"
-                    )
-                prop_values[key] = value_expr.resolve(context)  # type: ignore
-            return prop_values, None
->>>>>>> c6677cc8
 
             try:
                 validated = validate_props(props_class, attrs)
 
-<<<<<<< HEAD
                 # Handle extra attrs if present
                 extra_attrs = validated.pop("_extra_attrs", {})
-=======
-        for key, value_expr in attrs_sequence:
-            if key == "...":
-                continue
-            resolved_value = value_expr.resolve(context)  # type: ignore
-            prop_def = component_props.get(key)
-            if prop_def is not None:
-                provided_props.add(key)
-                prop_values[key] = resolved_value
-                if prop_def.is_enum():
-                    allowed_values = prop_def.enum_values or ()
-                    for enum_value in normalize_enum_values(resolved_value):
-                        if enum_value not in allowed_values:
-                            allowed = ", ".join(repr(v) for v in allowed_values)
-                            suggestion = suggest_enum_value(enum_value, allowed_values)
-                            suggestion_text = (
-                                f" Did you mean {suggestion!r}?" if suggestion else ""
-                            )
-
-                            # Create a helpful example
-                            first_value = (
-                                allowed_values[0] if allowed_values else "value"
-                            )
-                            component_name = self.token_name.replace("<", "").replace(
-                                ">", ""
-                            )
-                            example = f'<{component_name} {key}="{first_value}">'
->>>>>>> c6677cc8
 
                 # Update context with validated props
                 new_context.update(validated)
@@ -754,7 +572,6 @@
                     f"Component {self.token_name} validation failed: {e}"
                 )
 
-<<<<<<< HEAD
             # Skip the original props handling
             extra_context = self.include_node.extra_context
             self.include_node.extra_context = {}
@@ -769,45 +586,13 @@
         undefined_attrs = None
         if self.is_component and component_props is not None:
             undefined_attrs = DjangoAttrs()
-=======
-    def _raise_enhanced_template_error(
-        self, original_error: TemplateDoesNotExist
-    ) -> NoReturn:
-        """Raise an enhanced TemplateDoesNotExist error with helpful debugging info."""
-        template_name = original_error.args[0] if original_error.args else "unknown"
-
-        # Extract component name from token
-        component_name = self.token_name.replace("<include:", "").replace(">", "")
-
-        # Create helpful suggestions
-        suggestions = []
-
-        # Suggest common naming conventions
-        if not template_name.startswith("components/"):
-            suggestions.append(
-                f"Create template: templates/components/{component_name}.html"
-            )
-        else:
-            suggestions.append(f"Create template: templates/{template_name}")
-
-        # Suggest checking template directories
-        suggestions.append(
-            "Check TEMPLATES['DIRS'] setting includes your template directory"
-        )
-
-        # Suggest checking app structure
-        if "components/" in template_name:
-            suggestions.append(
-                "For app-based components: create template in <app>/templates/components/"
-            )
->>>>>>> c6677cc8
 
         # First, handle spread syntax
         spread_attrs = None
         for key, value in self.all_attrs():
             if key == "...":
                 # Resolve the spread expression (e.g., attrs or attrs.button)
-                spread_attrs = value.resolve(context)
+                spread_attrs = value.resolve(context)  # type: ignore
                 break
 
         for key, value in self.all_attrs():
@@ -820,10 +605,10 @@
                         f"Advanced attribute {key!r} only allowed if component template"
                         " defines props"
                     )
-                new_context[key] = value.resolve(context)
+                new_context[key] = value.resolve(context)  # type: ignore
             else:
                 if key in component_props:
-                    resolved_value = value.resolve(context)
+                    resolved_value = value.resolve(context)  # type: ignore
                     prop_def = component_props[key]
 
                     # Handle new typed props
@@ -888,7 +673,6 @@
                                 mark_html_recursive,
                             )
 
-<<<<<<< HEAD
                             resolved_value = mark_html_recursive(
                                 resolved_value, prop_type
                             )
@@ -906,17 +690,6 @@
                             enum_values = (
                                 resolved_value.split() if resolved_value else []
                             )
-=======
-        if hasattr(original_error, "tried") and original_error.tried:
-            message_parts.extend(
-                [
-                    "",
-                    "Template loader tried:",
-                ]
-            )
-            for origin, reason in original_error.tried:
-                message_parts.append(f"  - {origin} ({reason})")
->>>>>>> c6677cc8
 
                         # Validate each value
                         for enum_value in enum_values:
@@ -1000,7 +773,6 @@
                 if key in new_context:
                     continue
 
-<<<<<<< HEAD
                 # Handle typed props with defaults
                 if isinstance(value, dict) and "type" in value and "default" in value:
                     if value["default"] is not None:
@@ -1028,12 +800,6 @@
         self.include_node.extra_context = {}
         yield
         self.include_node.extra_context = extra_context
-=======
-        # Raise new error with enhanced message but preserve original exception chain
-        raise TemplateDoesNotExist(
-            enhanced_message, tried=getattr(original_error, "tried", [])
-        ) from original_error
->>>>>>> c6677cc8
 
     def all_attrs(self):
         for key, value in self.include_node.extra_context.items():
@@ -1041,8 +807,7 @@
         for key, value in self.advanced_attrs.items():
             yield key, value
 
-<<<<<<< HEAD
-    def get_component_props(self, template):
+    def get_component_props(self, template) -> Dict[str, PropDefinition] | None:
         # Handle both Django backend template and Django template objects
         django_template = getattr(template, "template", template)
         first_comment = getattr(django_template, "first_comment", None)
@@ -1225,15 +990,6 @@
             pass
 
         return props
-=======
-    def get_component_props(
-        self, template: Template
-    ) -> Dict[str, PropDefinition] | None:
-        resolver = getattr(template, "get_component_prop_definitions", None)
-        if callable(resolver):
-            return cast(Dict[str, PropDefinition] | None, resolver())
-        return None
->>>>>>> c6677cc8
 
     def get_component_template(self, context) -> Template:
         template = self.include_node.template.resolve(context)
@@ -1476,13 +1232,12 @@
 
     def render(self, context):
         context_attrs = context.get("attrs")
-<<<<<<< HEAD
+        if self.sub_key:
+            context_attrs = getattr(context_attrs, self.sub_key, None)
         if not isinstance(context_attrs, DjangoAttrs):
             raise TemplateSyntaxError(
                 "The attrs tag requires an attrs variable in the context"
             )
-        if self.sub_key:
-            context_attrs = getattr(context_attrs, self.sub_key, None)
         attrs = DjangoAttrs()
         # First, apply fallbacks (component defaults)
         attrs.update(
@@ -1499,27 +1254,6 @@
         if isinstance(context_attrs, DjangoAttrs):
             attrs.update(context_attrs)
         return str(attrs)
-=======
-        if self.sub_key:
-            context_attrs = getattr(context_attrs, self.sub_key, None)
-        if not isinstance(context_attrs, Attrs):
-            raise TemplateSyntaxError(
-                "The attrs tag requires an attrs variable in the context"
-            )
-
-        # Build kwargs dict from resolved fallbacks
-        kwargs = {}
-        for key, value in self.fallbacks.items():
-            if isinstance(value, FilterExpression):
-                kwargs[key] = value.resolve(context)  # type: ignore
-            elif value is NO_VALUE:  # Boolean attribute
-                kwargs[key] = True
-            else:
-                kwargs[key] = value
-
-        # Call the attrs object with kwargs - this now uses the new callable interface
-        return str(context_attrs(**kwargs))
->>>>>>> c6677cc8
 
 
 class ContentsObject:
