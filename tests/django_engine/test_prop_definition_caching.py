import time
import pytest
from unittest.mock import patch
from django.template import Context
from includecontents.django.base import Template


def test_prop_definitions_cached_on_template_instance():
    """Test that prop definitions are cached on template instances."""
    # Create a template with a props comment
    template = Template("""{# props variant=primary,secondary size=small,large #}
    <div class="component {{ variant }} {{ size }}">{{ contents }}</div>""")

    # First call should parse and cache the definitions
    props1 = template.get_component_prop_definitions()

    # Second call should return the same cached instance
    props2 = template.get_component_prop_definitions()

    # Should be the exact same object reference (cached)
    assert props1 is props2
    assert props1 is not None
    assert "variant" in props1
    assert "size" in props1


def test_prop_definitions_not_cached_across_template_instances():
    """Test that different template instances have their own prop definition caches."""
    template_source = """{# props variant=primary,secondary size=small,large #}
    <div class="component {{ variant }} {{ size }}">{{ contents }}</div>"""

    template1 = Template(template_source)
    template2 = Template(template_source)

    props1 = template1.get_component_prop_definitions()
    props2 = template2.get_component_prop_definitions()

    # Should be different objects (not shared cache)
    assert props1 is not props2
    # But should have the same content structure
    assert len(props1) == len(props2)
    assert set(props1.keys()) == set(props2.keys())


def test_prop_definitions_parsing_only_happens_once():
    """Test that prop parsing from source only happens once per template."""
<<<<<<< HEAD
    # Test that _build_prop_definition is only called once per prop
=======
    # Test that build_prop_definition is only called once per prop
>>>>>>> c6677cc8
    template = Template("""{# props variant=primary,secondary size=small,large #}
    <div class="component {{ variant }} {{ size }}">{{ contents }}</div>""")

    with patch(
<<<<<<< HEAD
        "includecontents.django.base._build_prop_definition",
=======
        "includecontents.django.base.build_prop_definition",
>>>>>>> c6677cc8
        wraps=lambda spec: type(
            "PropDef",
            (),
            {
                "spec": spec,
                "name": spec.name,
                "required": False,
                "is_enum": lambda: hasattr(spec, "default")
                and "," in str(spec.default),
                "enum_values": str(spec.default).split(",")
                if hasattr(spec, "default") and "," in str(spec.default)
                else None,
                "enum_required": False,
                "clone_default": lambda: spec.default,
            },
        )(),
    ) as mock_build:
        # Multiple calls to get prop definitions
        template.get_component_prop_definitions()
        template.get_component_prop_definitions()
        template.get_component_prop_definitions()

        # build_prop_definition should only be called once per prop (2 props = 2 calls)
        assert mock_build.call_count == 2


def test_component_rendering_uses_cached_prop_definitions():
    """Test that component rendering reuses cached prop definitions efficiently."""
    template = Template("""{# props variant=primary,secondary count= #}
    <div class="component {{ variant }}">Count: {{ count }}</div>""")

    # Render multiple times with different contexts
    contexts = [
        Context({"count": 1}),
        Context({"count": 2}),
        Context({"count": 3}),
    ]

    # First call to get_component_prop_definitions builds the cache
    first_props = template.get_component_prop_definitions()

    # Render multiple times
    for context in contexts:
        template.render(context)
        # Each render should reuse the same cached prop definitions
        current_props = template.get_component_prop_definitions()
        assert current_props is first_props


def test_prop_definition_caching_performance():
    """Test that prop definition caching provides performance benefits."""
    # Create a template with complex prop definitions
    template_source = """{# props variant=primary,secondary,accent size=small,medium,large theme=light,dark alignment=left,center,right display=block,inline,flex #}
    <div class="complex {{ variant }} {{ size }} {{ theme }} {{ alignment }} {{ display }}">
        Complex component content
    </div>"""

    template = Template(template_source)
    Context({})

    # Time getting prop definitions multiple times
    times = []
    for _ in range(100):
        start_time = time.perf_counter()
        template.get_component_prop_definitions()
        times.append(time.perf_counter() - start_time)

    # After the first call, subsequent calls should be much faster (cached)
    first_call_time = times[0]
    avg_cached_time = sum(times[1:]) / len(times[1:]) if len(times) > 1 else 0

    # Cached calls should be significantly faster
    assert avg_cached_time < first_call_time * 0.1  # At least 10x faster


def test_empty_props_comment_returns_none():
    """Test that templates without props comments return None for prop definitions."""
    template = Template("<div>No props here</div>")

    props = template.get_component_prop_definitions()
    assert props is None


def test_props_comment_detection_caching():
    """Test that props comment detection is cached and doesn't reparse."""
    # Template with props comment
    template_with_props = Template("""
    {# props variant=primary,secondary #}
    <div>{{ variant }}</div>
    """)

    # Template without props comment
    template_without_props = Template("<div>No props</div>")

    # Test that props comment detection works
    assert template_with_props.get_component_prop_definitions() is not None
    assert template_without_props.get_component_prop_definitions() is None

    # Multiple calls should return consistent results
    assert template_with_props.get_component_prop_definitions() is not None
    assert template_without_props.get_component_prop_definitions() is None


def test_prop_definition_caching_with_enum_flags():
    """Test that enum flag generation works with cached prop definitions."""
    template = Template("""{# props variant=primary,secondary,accent #}
    <div class="btn {{ variant }}">Multi-value</div>""")

    # Get prop definitions multiple times
    props1 = template.get_component_prop_definitions()
    props2 = template.get_component_prop_definitions()

    # Should be cached
    assert props1 is props2
    assert "variant" in props1

    # Test that enum properties are correctly identified
    variant_prop = props1["variant"]
    assert variant_prop.is_enum()
    assert "primary" in variant_prop.enum_values
    assert "secondary" in variant_prop.enum_values
    assert "accent" in variant_prop.enum_values


@pytest.mark.parametrize(
    "template_source,has_props",
    [
        ("{# props variant=primary,secondary #}\n<div>{{ variant }}</div>", True),
        ("<div>No props comment</div>", False),
        (
            "{# props size=small,large theme=light,dark #}\n<div>Multiple props</div>",
            True,
        ),
    ],
)
def test_caching_behavior_with_different_templates(template_source, has_props):
    """Test caching behavior with various template patterns."""
    template = Template(template_source)

    # Get prop definitions multiple times
    props1 = template.get_component_prop_definitions()
    props2 = template.get_component_prop_definitions()

    if has_props:
        # Should cache and return same reference
        assert props1 is props2
        assert props1 is not None
    else:
        # Should return None consistently
        assert props1 is None
        assert props2 is None


def test_concurrent_access_to_prop_definitions():
    """Test that prop definition caching is thread-safe."""
    import threading
    import queue

    template = Template("""{# props variant=primary,secondary size=small,large #}
    <div class="component {{ variant }} {{ size }}">Content</div>""")
    results = queue.Queue()

    def get_props():
        props = template.get_component_prop_definitions()
        results.put(id(props))  # Store object id to check if same instance

    # Create multiple threads accessing prop definitions
    threads = []
    for _ in range(10):
        thread = threading.Thread(target=get_props)
        threads.append(thread)
        thread.start()

    # Wait for all threads to complete
    for thread in threads:
        thread.join()

    # All threads should get the same cached instance
    prop_ids = []
    while not results.empty():
        prop_ids.append(results.get())

    # All IDs should be the same (same cached object)
    assert len(set(prop_ids)) == 1
    assert len(prop_ids) == 10<|MERGE_RESOLUTION|>--- conflicted
+++ resolved
@@ -44,20 +44,12 @@
 
 def test_prop_definitions_parsing_only_happens_once():
     """Test that prop parsing from source only happens once per template."""
-<<<<<<< HEAD
-    # Test that _build_prop_definition is only called once per prop
-=======
     # Test that build_prop_definition is only called once per prop
->>>>>>> c6677cc8
     template = Template("""{# props variant=primary,secondary size=small,large #}
     <div class="component {{ variant }} {{ size }}">{{ contents }}</div>""")
 
     with patch(
-<<<<<<< HEAD
-        "includecontents.django.base._build_prop_definition",
-=======
         "includecontents.django.base.build_prop_definition",
->>>>>>> c6677cc8
         wraps=lambda spec: type(
             "PropDef",
             (),
