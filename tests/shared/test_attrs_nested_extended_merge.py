"""Test for nested extended attributes merging in __call__ method."""

from includecontents.shared.attrs import BaseAttrs


class TestAttrs(BaseAttrs):
    """Concrete test implementation of BaseAttrs."""

<<<<<<< HEAD
=======
    __test__ = False

>>>>>>> c6677cc8
    pass


class TestNestedExtendedAttrsMerging:
    """Test that nested extended attributes are properly preserved during __call__ merging."""

    def test_nested_extended_attrs_preserved_with_fallbacks(self):
        """Test that title.class:text-red is preserved when fallbacks contain class attributes."""
        # Create attrs with nested extended attribute
        attrs = TestAttrs()
        attrs["title.class:text-red"] = True

        # Verify the nested structure is created correctly
        assert "title" in attrs._nested_attrs
        assert attrs._nested_attrs["title"]._conditional_modifiers == {
            "class": {"text-red": True}
        }
        assert str(attrs.title) == 'class="text-red"'

        # Apply fallbacks that contain class-related attributes (like {% attrs class="card" class:lg=True %})
        result = attrs(**{"class": "card", "class:lg": True})

        # The nested extended attributes should be preserved
        assert "title" in result._nested_attrs
        assert result._nested_attrs["title"]._conditional_modifiers == {
            "class": {"text-red": True}
        }
        assert str(result.title) == 'class="text-red"'

        # The fallbacks should also be applied at root level
        assert "card" in str(result)  # from class="card"
        assert "lg" in str(result)  # from class:lg=True

    def test_nested_extended_attrs_with_conflicting_fallbacks(self):
        """Test nested extended attrs are preserved even with conflicting fallback names."""
        attrs = TestAttrs()
        attrs["title.class:active"] = True
        attrs["title.data-id"] = "nested-value"

        # Apply fallbacks that have similar attribute names
        result = attrs(
            **{"class": "root-class", "class:hover": False, "data-id": "root-value"}
        )

        # Nested attributes should be preserved
        assert result._nested_attrs["title"]._conditional_modifiers == {
            "class": {"active": True}
        }
        assert result._nested_attrs["title"]["data-id"] == "nested-value"

        # Root attributes should get fallbacks
        assert result["class"] == "root-class"
        assert result["data-id"] == "root-value"
        assert result._conditional_modifiers == {"class": {"hover": False}}

    def test_multiple_nested_extended_attrs(self):
        """Test multiple nested attributes with extended properties."""
        attrs = TestAttrs()
        attrs["title.class:primary"] = True
        attrs["title.class:large"] = False
        attrs["button.class:disabled"] = True
        attrs["input.data-validate"] = "required"

        result = attrs(**{"class": "wrapper"})

        # All nested extended attrs should be preserved
        assert result._nested_attrs["title"]._conditional_modifiers == {
            "class": {"primary": True, "large": False}
        }
        assert result._nested_attrs["button"]._conditional_modifiers == {
            "class": {"disabled": True}
        }
        assert result._nested_attrs["input"]["data-validate"] == "required"

        # Root class should have fallback
        assert result["class"] == "wrapper"

    def test_empty_fallbacks_preserve_nested_extended(self):
        """Test that nested extended attrs are preserved even with no fallbacks."""
        attrs = TestAttrs()
        attrs["form.class:invalid"] = True

        result = attrs()  # No fallbacks

        assert result._nested_attrs["form"]._conditional_modifiers == {
            "class": {"invalid": True}
        }
        assert str(result.form) == 'class="invalid"'

    def test_fallbacks_only_no_nested_attrs(self):
        """Test that fallbacks work correctly when there are no nested attrs."""
        attrs = TestAttrs()

        result = attrs(**{"class": "simple", "class:active": True})

        assert result["class"] == "simple"
        assert result._conditional_modifiers == {"class": {"active": True}}
        assert len(result._nested_attrs) == 0<|MERGE_RESOLUTION|>--- conflicted
+++ resolved
@@ -6,11 +6,8 @@
 class TestAttrs(BaseAttrs):
     """Concrete test implementation of BaseAttrs."""
 
-<<<<<<< HEAD
-=======
     __test__ = False
 
->>>>>>> c6677cc8
     pass
 
 
