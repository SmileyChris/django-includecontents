--- conflicted
+++ resolved
@@ -63,11 +63,7 @@
 
 
 def test_unquoted_string_value_hint():
-<<<<<<< HEAD
     """Test that malformed props with spaces are handled."""
-=======
-    """Test helpful hint for unquoted string values."""
->>>>>>> c6677cc8
     template_source = "{# props title=[hello world] #}\n<div>{{ title }}</div>"
 
     # This now produces a tokenization error because shlex splits on whitespace
@@ -82,11 +78,7 @@
 
 
 def test_invalid_list_syntax():
-<<<<<<< HEAD
     """Test that incomplete list syntax is handled gracefully."""
-=======
-    """Test error reporting for invalid list syntax."""
->>>>>>> c6677cc8
     template_source = "{# props items=[1,2,3 #}\n<div>Test</div>"
 
     # This now parses successfully as a string value due to lenient parsing
@@ -192,22 +184,11 @@
 
 def test_error_preserves_original_exception_chain():
     """Test that enhanced errors preserve the original exception chain."""
-<<<<<<< HEAD
     # Use a template that will actually cause an error - invalid prop name with special chars
     template_source = "{# props invalid-prop-name #}\n<div>Test</div>"
-=======
-    template_source = "{# props items=[1,2,3 #}\n<div>Test</div>"  # Malformed list
->>>>>>> c6677cc8
 
     with pytest.raises(TemplateSyntaxError) as exc_info:
         parse_props_comment(template_source)
 
-<<<<<<< HEAD
     # Error should be generated for invalid prop name
-    assert "Props parsing error" in str(exc_info.value)
-=======
-    # Should have the original exception in the chain
-    assert (
-        exc_info.value.__cause__ is not None or exc_info.value.__context__ is not None
-    )
->>>>>>> c6677cc8
+    assert "Props parsing error" in str(exc_info.value)