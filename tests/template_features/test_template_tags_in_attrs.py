--- conflicted
+++ resolved
@@ -77,11 +77,7 @@
     """Test that tokenization produces the expected output."""
     template_code = """<include:button href="{% url 'home' %}" class="btn-primary">Click</include:button>"""
 
-<<<<<<< HEAD
-    template = Template(template_code)
-=======
     Template(template_code)
->>>>>>> c6677cc8
 
     # Check the tokens produced
     from includecontents.django.base import Lexer
@@ -115,8 +111,9 @@
 
 
 if __name__ == "__main__":
+    import os
+
     import django
-    import os
 
     # Set up Django
     os.environ.setdefault("DJANGO_SETTINGS_MODULE", "tests.settings")
